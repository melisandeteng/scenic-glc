# Copyright 2022 The Scenic Authors.
#
# Licensed under the Apache License, Version 2.0 (the "License");
# you may not use this file except in compliance with the License.
# You may obtain a copy of the License at
#
#     http://www.apache.org/licenses/LICENSE-2.0
#
# Unless required by applicable law or agreed to in writing, software
# distributed under the License is distributed on an "AS IS" BASIS,
# WITHOUT WARRANTIES OR CONDITIONS OF ANY KIND, either express or implied.
# See the License for the specific language governing permissions and
# limitations under the License.

"""Common utils for used by different dataset builders.

Many of these were originally implemented by: Lucas Beyer, Alex Kolesnikov,
Xiaohua Zhai and other collaborators from Brain ZRH.
"""

import collections
import functools
from typing import Any, Dict, Optional

from absl import logging
from flax.training import common_utils
import jax
import jax.numpy as jnp
import numpy as np
import tensorflow as tf
import tensorflow_datasets as tfds

PyTree = Any


Dataset = collections.namedtuple(
    # Each instance of the Dataset has three iterators, train_iter, valid_iter,
    # and test_iter, that yield a batch, where each batch is a (nested) dict of
    # numpy arrays. These iterators are created by normally applying these
    # functions on TFDS instances:
    #
    #  - dataset_utils.tf_to_numpy -> convert tensors to numpy arrays.
    #  - dataset_utils.maybe_pad_batch -> pad partial batches and create
    #   batch_mask if needed.
    #  - dataset_utils.shard_batches -> shard batch across devices by reshaping
    #   `[bs, ...]` to `[num_local_devices, bs/(num_local_devices), ...]`.
    #
    # Beside these iterators, there is a dictionary that stores the metadata
    # information about the dataset, that can be used for different purposes.
    # For instance, these fields are used in most of the datasets:
    #
    #   'input_shape': Used during compiling and initializing the model.
    #   'num_train_examples': Used for computing the number of training steps
    #      and controlling the train_iter.
    #   'num_eval_examples': Same as num_train_examples, but for valid_iter.
    #   'num_test_examples': Same as num_train_examples, but for tes_iter.
    #   'target_is_onehot': Used in the loss and metric functions.
    #
    # Note that each dataset can define its own meta-data field that is used
    # in the model and/or the trainer, depending on the task. As an example, for
    # classification tasks, `num_classes` is used for the configuring head of
    # the model.
    'Dataset',
    ['train_iter', 'valid_iter', 'test_iter', 'meta_data'])


def maybe_pad_batch(batch: Dict[str, PyTree],
                    train: bool,
                    batch_size: int,
                    pixel_level: bool = False,
                    inputs_key: str = 'inputs',
                    batch_dim: int = 0) -> Dict[str, jnp.ndarray]:
    """Zero pad the batch on the right to the batch_size.

    All leave tensors in the batch pytree will be padded. This function expects
    the root structure of the batch pytree to be a dictionary and returns a
    dictionary with the same structure (and substructures), additionally with the
    key 'batch_mask' added to the root dict, with 1.0 indicating indices which are
    true data and 0.0 indicating a padded index. `batch_mask` will be used for
    calculating the weighted cross entropy, or weighted accuracy.

    Note that in this codebase, we assume we drop the last partial batch from the
    training set, so if the batch is from the training set (i.e. `train=True`),
    or when the batch is from the test/validation set, but it is a complete batch,
    we *modify* the batch dict by adding an array of ones as the `batch_mask` of
    all examples in the batch. Otherwise, we create a new dict that has the padded
    patch and its corresponding `batch_mask` array.

    Note that batch_mask can be also used as the label mask (not input mask), for
    task that are pixel/token level. This is simply done by applying the mask we
    make for padding the partial batches on top of the existing label mask.

    Args:
    batch: A dictionary containing a pytree. If `inputs_key` is not set, we use
      the first leave to get the current batch size. Otherwise, the tensor
      mapped with `inputs_key` at the root dictionary is used.
    train: if the batch is from the training data. In that case, we drop
      the last (incomplete) batch and thus don't do any padding.
    batch_size: All arrays in the dict will be padded to have first
      dimension equal to desired_batch_size.
    pixel_level: If True, this will create a pixel-level (instead of
      example-level) mask, e.g. for segmentation models.
    inputs_key: Indicating the key used for the input that we do batch padding
      based on.
    batch_dim: Batch dimension. The default is 0, but it can be different
      if a sharded batch is given.

    Returns:
    A dictionary mapping the same keys to the padded batches. Additionally, we
    add a key representing weights, to indicate how the batch was padded.
    """
    assert batch_dim >= 0, f'batch_dim=={batch_dim} is expected to be >= 0'
    if inputs_key is None:
        sample_tensor = jax.tree_leaves(batch)[0]
    else:
        sample_tensor = batch[inputs_key]
    batch_pad = batch_size - sample_tensor.shape[batch_dim]

    if pixel_level:
        unpadded_mask_shape = sample_tensor.shape[:-1]
    else:
        assert 'batch_mask' not in batch, (
            'When the labels of the task are not pixel-level, batch_mask should '
            'not be already present in the batch.')
        unpadded_mask_shape = sample_tensor.shape[:batch_dim + 1]

    if train and batch_pad != 0:
        raise ValueError('In this codebase, we assumed that we always drop the '
                     'last partial batch of the train set. Please use '
                     '` drop_remainder=True` for the training set.')

    # Most batches will not need padding, so we quickly return to avoid slowdown.
    if train or batch_pad == 0:
        if 'batch_mask' not in batch:
            batch['batch_mask'] = np.ones(unpadded_mask_shape, dtype=np.float32)
        return batch

    def zero_pad(array):
        pad_with = ([(0, 0)] * batch_dim + [(0, batch_pad)] +
                [(0, 0)] * (array.ndim - batch_dim - 1))
        return np.pad(array, pad_with, mode='constant')

    padded_batch = jax.tree_util.tree_map(zero_pad, batch)
    padded_batch_mask = zero_pad(np.ones(unpadded_mask_shape, dtype=np.float32))
    if 'batch_mask' in padded_batch:
        padded_batch['batch_mask'] *= padded_batch_mask
    else:
        padded_batch['batch_mask'] = padded_batch_mask
    return padded_batch


def shard(pytree, n_devices=None):
    """Reshapes all arrays in the pytree to add a leading n_devices dimension.

    Note: We assume that all arrays in the pytree have leading dimension divisible
    by n_devices and reshape (host_batch_size, height, width, channel) to
    (local_devices, device_batch_size, height, width, channel).

    Args:
    pytree: A pytree of arrays to be sharded.
    n_devices: If None, this will be set to jax.local_device_count().

    Returns:
    Sharded data.
    """
    if n_devices is None:
        n_devices = jax.local_device_count()

    def _shard_array(array):
        return array.reshape((n_devices, -1) + array.shape[1:])

    return jax.tree_util.tree_map(_shard_array, pytree)


def unshard(pytree):
    """Reshapes all arrays in the pytree from [ndev, bs, ...] to [host_bs, ...].

    Args:
    pytree: A pytree of arrays to be sharded.

    Returns:
    Sharded data.
    """

    def _unshard_array(array):
        ndev, bs = array.shape[:2]
        return array.reshape((ndev * bs,) + array.shape[2:])

    return jax.tree_util.tree_map(_unshard_array, pytree)


def tf_to_numpy(batch):
    """Convert an input batch from tf Tensors to numpy arrays.

    Args:
    batch: dict; A dictionary that has items in a batch: image and labels.

    Returns:
    Numpy arrays of the given tf Tensors.
    """
    # Use _numpy() for zero-copy conversion between TF and NumPy.
    convert_data = lambda x: x._numpy()  # pylint: disable=protected-access
    return jax.tree_util.tree_map(convert_data, batch)


def augment_random_crop_flip(image,
                             height=None,
                             width=None,
                             num_channels=None,
                             crop_padding=0,
                             flip=True):
    """Augment small image with random crop and h-flip.

    Args:
    image: Input image to augment.
    height: int; Height of the target image.
    width: int; Width of the target image.
    num_channels: int; Number of channels of the target image.
    crop_padding: int; Random crop range.
    flip: bool; If True perform random horizontal flip.

    Returns:
    Augmented image.
    """
    
    #h, w, c = image.shape #get_shape().as_list()
    height = height #or h
    width = width #or w
    num_channels = num_channels #or c

    assert crop_padding >= 0
    if crop_padding > 0:
    # Pad with reflection padding
    # (See https://arxiv.org/abs/1605.07146)
    # Section 3.
        image = tf.pad(image, [[crop_padding, crop_padding],
                           [crop_padding, crop_padding], [0, 0]], 'REFLECT')

    # Randomly crop a [HEIGHT, WIDTH] section of the image.
<<<<<<< HEAD
    image.set_shape([256,256,num_channels])
    image =tf.image.resize(image, [224, 224])
    #image = tf.image.center_crop(image, height, width)
=======
    #print(image.shape)
    image.set_shape([256,256,num_channels])
    image =tf.image.resize_with_crop_or_pad(image, 224, 224) #tf.image.random_crop(image, [height, width, num_channels])
>>>>>>> 2a83f1f7

    if flip:
    # Randomly flip the image horizontally.
        image = tf.image.random_flip_left_right(image)
        image = tf.image.random_flip_up_down(image)
    return image


def normalize(image, dtype=tf.float32):
    """Normalizes the value of pixels in the given image.

    Args:
    image: `Tensor` representing an image binary of arbitrary size.
    dtype: Tensorflow data type, Data type of the image.

    Returns:
    A normalized image `Tensor`.
    """
    image = tf.cast(image, dtype=dtype)
    if dtype not in [tf.int32, tf.int64, tf.uint32, tf.uint64]:
        image /= tf.constant(255.0, shape=[1, 1, 1], dtype=dtype)
    return image


def load_split_from_tfds(dataset_name,
                         batch_size,
                         split,
                         data_dir=None,
                         preprocess_example=None,
                         augment_train_example=None,
                         postprocess_batch=None,
                         shuffle_buffer_size=None,
                         shuffle_seed=0,
                         cache=True,
                         **kwargs):
    """Loads a split from a dataset using TensorFlow Datasets.

    Args:
    dataset_name: str; Name of the dataset to be used to load from tfds.
    batch_size: int; The batch size returned by the data pipeline.
    split: str; Name of  the split to be loaded.
    data_dir: str; Data directory.
    preprocess_example: function; A function that given an example, returns the
      preprocessed example. Note that the preprocessing is done BEFORE caching
      to re-use them.
    augment_train_example: A function that given a train example returns the
      augmented example. Note that this function is applied AFTER caching and
      repeat to get true randomness.
    postprocess_batch: function; A function that given a batch, returns the
      postprocessed batch.
    shuffle_buffer_size: int; Size of the tf.data.dataset shuffle buffer.
    shuffle_seed: int; Seed for shuffling the training data.
    cache: bool; Whether to cache the dataset in memory.
    **kwargs: Passed to tfds.builder().

    Returns:
    A `tf.data.Dataset`, and dataset information.
    """
    return load_split_from_tfds_builder(
      builder=tfds.builder(dataset_name, data_dir=data_dir, **kwargs),
      batch_size=batch_size,
      split=split,
      preprocess_example=preprocess_example,
      augment_train_example=augment_train_example,
      postprocess_batch=postprocess_batch,
      shuffle_buffer_size=shuffle_buffer_size,
      shuffle_seed=shuffle_seed,
      cache=cache)


def load_split_from_tfds_builder(builder,
                                 batch_size,
                                 split,
                                 preprocess_example=None,
                                 augment_train_example=None,
                                 postprocess_batch=None,
                                 shuffle_buffer_size=None,
                                 shuffle_seed=0,
                                 cache=True):
    """Loads a split from a dataset using TensorFlow Datasets compatible builder.

    Args:
    builder: tfds.core.DatasetBuilder; A TFDS compatible dataset builder.
    batch_size: int; The batch size returned by the data pipeline.
    split: str; Name of  the split to be loaded.
    preprocess_example: function; A function that given an example, returns the
      preprocessed example. Note that the preprocessing is done BEFORE caching
      to re-use them.
    augment_train_example: A function that given a train example returns the
      augmented example. Note that this function is applied AFTER caching and
      repeat to get true randomness.
    postprocess_batch: function; A function that given a batch, returns the
      postprocessed batch.
    shuffle_buffer_size: int; Size of the tf.data.dataset shuffle buffer.
    shuffle_seed: int; Seed for shuffling the training data.
    cache: bool; Whether to cache dataset in memory.

    Returns:
    A `tf.data.Dataset`, and dataset information.
    """
    # Prepare map functions.
    preprocess_example = preprocess_example or (lambda ex: ex)
    augment_train_example = augment_train_example or (lambda ex: ex)
    postprocess_batch = postprocess_batch or (lambda ex: ex)
    shuffle_buffer_size = shuffle_buffer_size  or (8 * batch_size)

    # Download dataset:
    builder.download_and_prepare()

    # Each host is responsible for a fixed subset of data.
    data_range = tfds.even_splits(split, jax.process_count())[jax.process_index()]
    ds = builder.as_dataset(split=data_range, shuffle_files=False)
    options = tf.data.Options()
    options.threading.private_threadpool_size = 48
    ds = ds.with_options(options)

    # Applying preprocessing before `ds.cache()` to re-use it.
    ds = ds.map(
      preprocess_example, num_parallel_calls=tf.data.experimental.AUTOTUNE)
    # Caching.
    if cache:
        ds = ds.cache()

    if 'train' in split:
    # First repeat then batch.
        ds = ds.repeat()
        # Augmentation should be done after repeat for true randomness.
        ds = ds.map(
            augment_train_example, num_parallel_calls=tf.data.experimental.AUTOTUNE)
        # Shuffle after augmentation to avoid loading uncropped images into buffer:
        ds = ds.shuffle(shuffle_buffer_size, seed=shuffle_seed)
        ds = ds.batch(batch_size, drop_remainder=True)

    else:
    # First batch then repeat.
        ds = ds.batch(batch_size, drop_remainder=False)
        ds = ds.repeat()

    ds = ds.map(
      postprocess_batch, num_parallel_calls=tf.data.experimental.AUTOTUNE)
    ds = ds.prefetch(tf.data.experimental.AUTOTUNE)
    return ds, builder.info


def target_to_one_hot(batch, num_classes):
    """Converts the labels to one-hot targets.

    Args:
    batch: dict; A batch of data with 'inputs' and 'label'.
    num_classes: int; Number of classes.

    Returns:
    Batch with one-hot labels.
    """
    return {
      'inputs': batch['inputs'],
      'label': common_utils.onehot(batch['label'], num_classes)
    }


def mixup(batch: Dict['str', jnp.ndarray],
          alpha: float = 1.0,
          image_format: str = 'NHWC',
          input_key: str = 'inputs',
          label_key: str = 'label',
          rng: Optional[Any] = None) -> Dict['str', jnp.ndarray]:
    """Mixes images and labels within a single batch.

    For more details, please see https://arxiv.org/abs/1710.09412.

    This function supports both using `numpy` to do mixup in the input-pipeline
    and `jax.numpy` to do mixup within a jitted/pmapped function (e.g. within
    a pmapped train step to apply mixup on device patch).

    Results in a batch with:
    mixed_images[idx] = weight * images[idx] + (1-weight) * images[-(idx+1)],
    where weight is sampled from a beta distribution with parameter alpha.

    Args:
    batch: dict; A batch of data with 'inputs' and 'label'.
    alpha: float; Used to control the beta distribution that weight is sampled
      from.
    image_format: string; The format of the input images.
    input_key: The key in the `batch` dictionary corresponding to the input
      images. Default is `inputs`.
    label_key: The key in the `batch` dictionary corresponding to the labels.
      Default is `labels`.
    rng: JAX rng key. If given, JAX numpy will be used as the backend, and if
      None (default value), normal numpy will be used.

    Returns:
    Tuple (mixed_images, mixed_labels).
    """
    images, labels = batch[input_key], batch[label_key]
    if labels.shape[-1] == 1:
        raise ValueError('Mixup requires one-hot targets.')
    if 'N' not in image_format:
        raise ValueError('Mixup requires "N" to be in "image_format".')

    batch_size = labels.shape[0]

    # Set up the numpy backend and prepare mixup weights.
    if rng is None:
        np_backend = np  # Ordinary numpy
        weight = np_backend.random.beta(alpha, alpha)
    else:
        np_backend = jnp  # JAX numpy
        weight = jax.random.beta(rng, alpha, alpha)
    label_weight_shape = np.ones(labels.ndim)
    label_weight_shape[image_format.index('N')] = batch_size
    weight *= np_backend.ones(label_weight_shape.astype(np_backend.int32))

  # Mixup labels.
    batch[label_key] = weight * labels + (1.0 - weight) * labels[::-1]

    # Mixup inputs.
    # Shape calculations use np to avoid device memory fragmentation:
    image_weight_shape = np.ones((images.ndim))
    image_weight_shape[image_format.index('N')] = batch_size
    weight = np_backend.reshape(weight,
                              image_weight_shape.astype(np_backend.int32))
    reverse = tuple(
      slice(images.shape[i]) if d != 'N' else slice(-1, None, -1)
      for i, d in enumerate(image_format))
    batch[input_key] = weight * images + (1.0 - weight) * images[reverse]

    return batch


@functools.lru_cache(maxsize=None)
def get_builder(dataset, data_dir):
    return tfds.builder(dataset, data_dir=data_dir, try_gcs=True)


def get_num_examples(dataset, split, data_dir=None):
    """Returns the total number of examples in a dataset split."""
    builder = get_builder(dataset, data_dir)
    # Download dataset:
    builder.download_and_prepare()
    num_examples = builder.info.splits[split].num_examples
    remainder = num_examples % jax.process_count()
    if remainder:
        warning = (f'Dropping {remainder} examples for the '
                   f'{builder.info.name} dataset, {split} split. '
                   f'The reason is that all hosts should have the same number '
                   f'of examples in order to guarantee that they stay in sync.')
        logging.warning(warning)

    return num_examples


def get_dataset_tfds(dataset,
                     split,
                     shuffle_files=True,
                     data_dir=None,
                     feature_key='image'):
    """Data provider."""
    builder = get_builder(dataset, data_dir)
    split = tfds.even_splits(
      split, jax.process_count(), drop_remainder=True)[jax.process_index()]
    # Each host is responsible for a fixed subset of data
    return builder.as_dataset(
      split=split,
      shuffle_files=shuffle_files,
      read_config=tfds.ReadConfig(
          skip_prefetch=True,  # We prefetch after pipeline.
          try_autocache=False,  # We control this, esp. for few-shot.
          add_tfds_id=True,
      ),
      decoders={feature_key: tfds.decode.SkipDecoding()})


def make_pipeline(data,
                  preprocess_fn,
                  batch_size,
                  drop_remainder,
                  cache='loaded',
                  repeats=None,
                  repeat_after_batching=False,
                  shuffle_buffer_size=None,
                  prefetch=2,
                  ignore_errors=False,
                  dataset_service_address=None):
    """Makes an input pipeline for `data`."""
    assert cache in ('loaded', 'batched', False, None)

    data = _add_tpu_host_options(data)

    if cache == 'loaded':
        data = data.cache()

    if not repeat_after_batching:
        data = data.repeat(repeats)

    if shuffle_buffer_size is not None:
        data = data.shuffle(shuffle_buffer_size)

    data = data.map(
      preprocess_fn, num_parallel_calls=tf.data.experimental.AUTOTUNE)

    if ignore_errors:
    # Skip broken images. This does not slow things down.
        data = data.apply(tf.data.experimental.ignore_errors())

    data = data.batch(batch_size, drop_remainder=drop_remainder)

    if cache == 'batched':
        data = data.cache()

    if repeat_after_batching:
        data = data.repeat(repeats)

    if dataset_service_address:
        data = distribute(data, dataset_service_address)

    if prefetch == 'autotune':
        data = data.prefetch(tf.data.experimental.AUTOTUNE)
    elif prefetch:
        data = data.prefetch(prefetch)
    # And 0 or None mean no prefetching.

    return data


def get_data(dataset,
             split,
             batch_size,
             preprocess_fn=lambda x: x,
             repeats=None,
             shuffle_buffer_size=None,
             prefetch=2,
             cache='loaded',
             repeat_after_batching=False,
             drop_remainder=True,
             data_dir=None,
             ignore_errors=False,
             shuffle_files=True,
             dataset_service_address=None):
    """API kept for backwards compatibility."""
    data = get_dataset_tfds(
      dataset=dataset,
      split=split,
      shuffle_files=shuffle_files,
      data_dir=data_dir)
    if 'train' not in split:
        dataset_service_address = None
    return make_pipeline(
      data=data,
      preprocess_fn=preprocess_fn,
      batch_size=batch_size,
      drop_remainder=drop_remainder,
      cache=cache,
      repeats=repeats,
      prefetch=prefetch,
      shuffle_buffer_size=shuffle_buffer_size,
      repeat_after_batching=repeat_after_batching,
      ignore_errors=ignore_errors,
      dataset_service_address=dataset_service_address)


def inception_crop_with_mask(
    image, mask, resize_size=None, area_min=5, area_max=100):
    """Applies the same inception-style crop to an image and a mask tensor.

    Inception-style crop is a random image crop (its size and aspect ratio are
    random) that was used for training Inception models, see
    https://www.cs.unc.edu/~wliu/papers/GoogLeNet.pdf.

    Args:
    image: [H, W, C] image tensor.
    mask: [H, W, None] mask tensor. H and W must match the image. Will be
      resized using tf.image.ResizeMethod.NEAREST_NEIGHBOR.
    resize_size: Sequence of 2 ints; Resize image to [height, width] after crop.
    area_min: minimal crop area.
    area_max: maximal crop area.

    Returns:
    Cropped image and mask tensors.
    """
    begin, size, _ = tf.image.sample_distorted_bounding_box(
      tf.shape(image), tf.zeros([0, 0, 4], tf.float32),
      area_range=(area_min / 100, area_max / 100),
      min_object_covered=0,  # Don't enforce a minimum area.
      use_image_if_no_bounding_boxes=True)

  # Process image:
    image_cropped = tf.slice(image, begin, size)
    image_cropped.set_shape([None, None, image.shape[-1]])
    if resize_size:
        image_cropped = tf.image.resize(
            image_cropped, resize_size, tf.image.ResizeMethod.BILINEAR)

  # Process mask:
    mask_cropped = tf.slice(mask, begin, size)
    mask_cropped.set_shape([None, None, mask.shape[-1]])
    if resize_size:
        mask_cropped = tf.image.resize(
            mask_cropped, resize_size, tf.image.ResizeMethod.NEAREST_NEIGHBOR)

    return image_cropped, mask_cropped


def distribute(
    dataset: tf.data.Dataset, dataset_service_address: str,
    processing_mode: str = 'parallel_epochs') -> tf.data.Dataset:
    dataset_id = tf.data.experimental.service.register_dataset(
    service=dataset_service_address,
    dataset=dataset
  )
    logging.info('tfds service: process %d got id %d',
               jax.process_index(), dataset_id)
    return tf.data.experimental.service.from_dataset_id(
      processing_mode=processing_mode,
      service=dataset_service_address,
      dataset_id=dataset_id,
      job_name='scenic_data_pipeline',
      element_spec=dataset.element_spec)


def _add_tpu_host_options(data):
    options = tf.data.Options()
    options.threading.private_threadpool_size = 48
    options.threading.max_intra_op_parallelism = 1
    return data.with_options(options)<|MERGE_RESOLUTION|>--- conflicted
+++ resolved
@@ -237,15 +237,8 @@
                            [crop_padding, crop_padding], [0, 0]], 'REFLECT')
 
     # Randomly crop a [HEIGHT, WIDTH] section of the image.
-<<<<<<< HEAD
     image.set_shape([256,256,num_channels])
-    image =tf.image.resize(image, [224, 224])
-    #image = tf.image.center_crop(image, height, width)
-=======
-    #print(image.shape)
-    image.set_shape([256,256,num_channels])
-    image =tf.image.resize_with_crop_or_pad(image, 224, 224) #tf.image.random_crop(image, [height, width, num_channels])
->>>>>>> 2a83f1f7
+    image =tf.image.resize(image, [height, width])
 
     if flip:
     # Randomly flip the image horizontally.
