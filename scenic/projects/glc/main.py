--- conflicted
+++ resolved
@@ -31,10 +31,8 @@
 from comet_ml import ExistingExperiment, Experiment
 from time import sleep
 import resource
-<<<<<<< HEAD
 from pathlib import Path
-=======
->>>>>>> bdb47dfd
+
 #from ray.train._internal.utils import get_address_and_port
 low, high = resource.getrlimit(resource.RLIMIT_NOFILE)
 resource.setrlimit(resource.RLIMIT_NOFILE, (high, high))
@@ -109,11 +107,7 @@
       dataset_configs=config,
     batch_size=config.batch_size,
     eval_batch_size=config.batch_size,
-<<<<<<< HEAD
-    num_shards=1,
-=======
     num_shards=8,
->>>>>>> bdb47dfd
     dtype_str = 'float32',
     bands = bands)
 
