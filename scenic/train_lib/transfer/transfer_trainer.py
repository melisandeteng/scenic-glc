--- conflicted
+++ resolved
@@ -377,11 +377,8 @@
         train_state = pretrain_utils.init_from_pretrain_state(
     train_state= train_state,
     pretrain_state= restored_train_state,
-<<<<<<< HEAD
     skip_regex= "stem_conv|output_projection")
-=======
-    skip_regex= "output_projection|stem_conv")
->>>>>>> 452a6ce5
+
             #restored_train_state = pretrain_utils.restore_pretrained_checkpoint(
           #      init_checkpoint_path, train_state, assert_exist=False
           #  )
