# Copyright 2022 The Scenic Authors.
#
# Licensed under the Apache License, Version 2.0 (the "License");
# you may not use this file except in compliance with the License.
# You may obtain a copy of the License at
#
#     http://www.apache.org/licenses/LICENSE-2.0
#
# Unless required by applicable law or agreed to in writing, software
# distributed under the License is distributed on an "AS IS" BASIS,
# WITHOUT WARRANTIES OR CONDITIONS OF ANY KIND, either express or implied.
# See the License for the specific language governing permissions and
# limitations under the License.

"""Training script with transfer learning utilities."""

import functools
from typing import Any, Callable, Dict, Iterator, Tuple, Optional, Type

from absl import logging
from clu import metric_writers
from clu import periodic_actions
from clu import platform
from flax import jax_utils
import flax.linen as nn
import jax
from jax.example_libraries.optimizers import clip_grads
import jax.numpy as jnp
import jax.profiler
import ml_collections
import numpy as np
import optax
from scenic.dataset_lib import dataset_utils
from scenic.model_lib.base_models import base_model
from scenic.train_lib import lr_schedules
from scenic.train_lib import optimizers
from scenic.train_lib import pretrain_utils
from scenic.train_lib import train_utils
from scenic.train_lib.transfer import fewshot_utils
from scenic.train_lib.transfer import linear_probe_utils
import comet_ml
from flax.training import checkpoints


# Aliases for custom types:
Batch = Dict[str, jnp.ndarray]
MetricFn = Callable[[jnp.ndarray, Dict[str, jnp.ndarray]], Dict[str, Tuple[float, int]]]
LossFn = Callable[[jnp.ndarray, Batch, Optional[jnp.ndarray]], float]
LrFn = Callable[[jnp.ndarray], jnp.ndarray]


def train_step(
    train_state: train_utils.TrainState,
    batch: Batch,
    *,
    flax_model: nn.Module,
    loss_fn: LossFn,
    lr_fn: LrFn,
    metrics_fn: MetricFn,
    config: ml_collections.ConfigDict,
    debug: Optional[bool] = False,
    comet_exp=None,
) -> Tuple[train_utils.TrainState, Dict[str, Tuple[float, int]], Dict[str, Any]]:
    """Runs a single step of training.

    Given the state of the training and a batch of data, computes
    the loss and updates the parameters of the model.

    Note that in this code, the buffers of the first (train_state) and second
    (batch) arguments are donated to the computation.

    Args:
      train_state: The state of training including the current global_step,
        model_state, rng, params, and optimizer. The buffer of this argument can
        be donated to the computation.
      batch: A single batch of data. The buffer of this argument can be donated to
        the computation.
      flax_model: A Flax model.
      loss_fn: A loss function that given logits, a batch, and parameters of the
        model calculates the loss.
      lr_fn: The learning rate fn used for the logging the learning rate.
      metrics_fn: A metrics function that given logits and batch of data,
        calculates the metrics as well as the loss.
      config: Configurations of the experiment.
      debug: Whether the debug mode is enabled during training. `debug=True`
        enables model specific logging/storing some values using
        jax.host_callback.

    Returns:
      Updated state of training and computed metrics for logging.
    """
    training_logs = {}
    new_rng, rng = jax.random.split(train_state.rng)

    if config.get("mixup") and config.mixup.alpha:
        mixup_rng, rng = jax.random.split(rng, 2)
        mixup_rng = train_utils.bind_rng_to_host_device(
            mixup_rng, axis_name="batch", bind_to=config.mixup.get("bind_to", "device")
        )
        batch = dataset_utils.mixup(
            batch,
            config.mixup.alpha,
            config.mixup.get("image_format", "NHWC"),
            rng=mixup_rng,
        )

    # Bind the rng to the host/device we are on.
    dropout_rng = train_utils.bind_rng_to_host_device(
        rng, axis_name="batch", bind_to="device"
    )

    def training_loss_fn(params):
        variables = {"params": params, **train_state.model_state}
        logits, new_model_state = flax_model.apply(
            variables,
            batch["inputs"],
            mutable=["batch_stats"],
            train=True,
            rngs={"dropout": dropout_rng},
            debug=debug,
        )
        loss = loss_fn(logits, batch, variables["params"])
        return loss, (new_model_state, logits)

    compute_gradient_fn = jax.value_and_grad(training_loss_fn, has_aux=True)
    (train_cost, (new_model_state, logits)), grad = compute_gradient_fn(
        train_state.params
    )

    del train_cost
    # Re-use same axis_name as in the call to `pmap(...train_step...)` below.
    grad = jax.lax.pmean(grad, axis_name="batch")

    if config.get("max_grad_norm") is not None:
        grad = clip_grads(grad, config.max_grad_norm)

    updates, new_opt_state = train_state.tx.update(
        grad, train_state.opt_state, train_state.params
    )
    new_params = optax.apply_updates(train_state.params, updates)

    training_logs["l2_grads"] = jnp.sqrt(
        sum([jnp.vdot(g, g) for g in jax.tree_leaves(grad)])
    )
    ps = jax.tree_leaves(new_params)
    training_logs["l2_params"] = jnp.sqrt(sum([jnp.vdot(p, p) for p in ps]))
    us = jax.tree_leaves(updates)
    training_logs["l2_updates"] = jnp.sqrt(sum([jnp.vdot(u, u) for u in us]))
    # TODO(dehghani): Can we get this from the optimizer instead?
    training_logs["learning_rate"] = lr_fn(train_state.global_step)

    metrics = metrics_fn(logits, batch)
    new_train_state = train_state.replace(  # pytype: disable=attribute-error
        global_step=train_state.global_step + 1,
        opt_state=new_opt_state,
        params=new_params,
        model_state=new_model_state,
        rng=new_rng,
    )

    return new_train_state, metrics, training_logs


def eval_step(
    train_state: train_utils.TrainState,
    batch: Batch,
    *,
    flax_model: nn.Module,
    metrics_fn: MetricFn,
    debug: Optional[bool] = False,
    comet_exp=None,
) -> Tuple[Dict[str, Tuple[float, int]], jnp.ndarray]:
    """Runs a single step of training.

    Note that in this code, the buffer of the second argument (batch) is donated
    to the computation.

    Assumed API of metrics_fn is:
    ```metrics = metrics_fn(logits, batch)
    where batch is yielded by the batch iterator, and metrics is a dictionary
    mapping metric name to a vector of per example measurements. eval_step will
    aggregate (by summing) all per example measurements and divide by the
    aggregated normalizers. For each given metric we compute:
    1/N sum_{b in batch_iter} metric(b), where  N is the sum of normalizer
    over all batches.

    Args:
      train_state: TrainState, the state of training including the current
        global_step, model_state, rng, params and optimizer state. The buffer of
        this argument can be donated to the computation.
      batch: A single batch of data. a metrics function, that given logits and
        batch of data, calculates the metrics as well as the loss.
      flax_model: A Flax model.
      metrics_fn: A metrics function, that given logits and batch of data,
        calculates the metrics as well as the loss.
      debug: Whether the debug mode is enabled during evaluation. `debug=True`
        enables model specific logging/storing some values using
        jax.host_callback.

    Returns:
      Calculated metrics and logits.
    """
    variables = {"params": train_state.params, **train_state.model_state}
    logits = flax_model.apply(
        variables, batch["inputs"], train=False, mutable=False, debug=debug
    )
    metrics = metrics_fn(logits, batch)
    return metrics, logits


def representation_fn(
    train_state: train_utils.TrainState,
    batch: Batch,
    *,
    flax_model: nn.Module,
    representation_layer: str,
    gather_to_host: bool = True,
) -> Tuple[jnp.ndarray, jnp.ndarray, jnp.ndarray]:
    """Feeds the inputs to the model and returns their representations.

    Args:
      train_state: TrainState, the state of training including the current
        global_step, model_state, rng, and optimizer. The buffer of this argument
        can be donated to the computation.
      batch: A single batch of data from the dataset.
      flax_model: A Flax model.
      representation_layer: The name of the layer to use as the representation.
      gather_to_host: Whether to gather results from all devices to the host,
        rather than leaving them distributed.

    Returns:
      Representation learned by the model for the given inputs and the labels and
      masks. If `gather_to_host` is True, these are collected from all hosts.
    """
    variables = {"params": train_state.params, **train_state.model_state}

    representation_layer_parts = representation_layer.split("/")
    filter_rep = lambda mdl, _: mdl.name == representation_layer_parts[-1]
    _, model_state = flax_model.apply(
        variables,
        batch["inputs"],
        train=False,
        capture_intermediates=filter_rep,
        mutable=["intermediates"],
        debug=False,
    )
    if "intermediates" not in model_state:
        raise ValueError(
            f'Layer with name "{representation_layer}"' " does not exist in your model."
        )

    representation = model_state["intermediates"]
    for rep_layer in representation_layer_parts:
        if rep_layer:
            representation = representation[rep_layer]
    representation = representation["__call__"][0]
    if gather_to_host:
        representation = jax.lax.all_gather(representation, "batch")
        batch = jax.lax.all_gather(batch, "batch")
    return representation, batch["label"], batch["batch_mask"]


def train(
    *,
    rng: jnp.ndarray,
    config: ml_collections.ConfigDict,
    model_cls: Type[base_model.BaseModel],
    dataset: dataset_utils.Dataset,
    workdir: str,
    writer: metric_writers.MetricWriter,
    comet_exp=None,
) -> Tuple[train_utils.TrainState, Dict[str, Any], Dict[str, Any]]:
    """Main training loop lives in this function.

    Given the model class and dataset, it prepares the items needed to run the
    training, including the TrainState.

    Args:
      rng: Jax rng key.
      config: Configurations of the experiment.
      model_cls: Model class; A model has a flax_module, a loss_fn, and a
        metrics_fn associated with it.
      dataset: The dataset that has train_iter, eval_iter, meta_data, and
        optionally, test_iter.
      workdir: Directory for checkpointing.
      writer: CLU metrics writer instance.

    Returns:
      train_sate that has the state of training (including current global_step,
      model_state, rng, and the optimizer), train_summary and eval_summary which
      are dict of metrics (from the last evaluation and train metric logging
      respectively). These outputs are used for regression testing.
    """

    lead_host = jax.process_index() == 0
    # Build the loss_fn, metrics, and flax_model.
    model = model_cls(config, dataset.meta_data)

    # Initialize model.
    rng, init_rng = jax.random.split(rng)
    (params, model_state, num_trainable_params, gflops) = train_utils.initialize_model(
        model_def=model.flax_model,
        input_spec=[
            (
                dataset.meta_data["input_shape"],
                dataset.meta_data.get("input_dtype", jnp.float32),
            )
        ],
        config=config,
        rngs=init_rng,
    )

    # Create optimizer.
    lr_fn = lr_schedules.get_learning_rate_fn(config)
    optimizer_config = optimizers.get_optax_optimizer_config(config)
    # If the config is already an optax-compatible config, better call directly:
    #   optimizers.get_optimizer(config.optimizer_configs, lr_fn)
    tx = optimizers.get_optimizer(optimizer_config, lr_fn, params=params)
    # We jit this, such that the arrays that are created are created on the same
    # device as the input is, in this case the CPU. Else they'd be on device[0].
    opt_state = jax.jit(tx.init, backend="cpu")(params)

    rng, train_rng = jax.random.split(rng)

    # Create chrono class to track and store training statistics and metadata:
    chrono = train_utils.Chrono()

    train_state = train_utils.TrainState(
        global_step=0,
        opt_state=opt_state,
        tx=tx,
        params=params,
        model_state=model_state,
        rng=train_rng,
        metadata={"chrono": chrono.save()},
    )
    start_step = train_state.global_step
    """
    print("restore checkpoint")
    if config.checkpoint:
        train_state, start_step = train_utils.restore_checkpoint(workdir, train_state)
    chrono.load(train_state.metadata["chrono"])
    del train_state.metadata["chrono"]
    """
    import pdb; pdb.set_trace()
    print("restore pretrained model")
    if (
        start_step == 0  # Which means "no" checkpoint is restored!
        and config.get("init_from") is not None
    ):
        print("Restoring pretrained model")
        restored_model_cfg = config.init_from.get("model_config")

        init_checkpoint_path = config.init_from.get("checkpoint_path")
        """
        if init_checkpoint_path is not None:
            restored_train_state = pretrain_utils.restore_pretrained_checkpoint(
                init_checkpoint_path, train_state, assert_exist=False
            )
            
            print(train_state.params.keys(), restored_train_state.params.keys())
            # Load params from the init_model.
            print('init from train state')
            train_state = model.init_from_train_state(  # pytype: disable=attribute-error
          train_state, restored_train_state, restored_model_cfg)
        """
        restored_train_state = checkpoints.restore_checkpoint(init_checkpoint_path, None,start_step)
        if 'params' in restored_train_state:
            print("restored_train_state was trained using optax")
            restored_params = flax.core.freeze(restored_train_state['params'])
        else:
            print("restored_train_state was trained using flax.optim.")
            #Note that this does
        # not convert the naming of pre-Linen checkpoints.
            restored_params = restored_train_state['optimizer']['target']["params"]
            restored_train_state["params"] = restored_params
        train_state = pretrain_utils.init_from_pretrain_state(
    train_state= train_state,
    pretrain_state= restored_train_state,
    skip_regex= "stem_conv|output_projection")
<<<<<<< HEAD

=======
>>>>>>> 2a83f1f7
            #restored_train_state = pretrain_utils.restore_pretrained_checkpoint(
          #      init_checkpoint_path, train_state, assert_exist=False
          #  )
        #print("===============================================")
        #print(train_state.params.keys(), restored_train_state.params.keys())
            # Load params from the init_modeeplica
            #train_state = model.init_from_train_state(  # pytype: disable=attribute-error
          #train_state, restored_train_state, restored_model_cfg)
        #print(train_state.params["output_projection"]["bias"].shape)
        #print(train_state.params["stem_conv"]["kernel"].shape)

    #Replicate the optimzier, state, and rng.
    train_state = jax_utils.replicate(train_state)

    del params  # Do not keep a copy of the initial params.

    # Calculate the total number of training steps.
    total_steps, steps_per_epoch = train_utils.get_num_training_steps(
        config, dataset.meta_data
    )
    #import pdb

    #pdb.set_trace()
    train_step_pmapped = jax.pmap(
        functools.partial(
            train_step,
            flax_model=model.flax_model,
            loss_fn=model.loss_function,
            lr_fn=lr_fn,
            metrics_fn=model.get_metrics_fn("train"),
            config=config,
            debug=config.debug_train,
            comet_exp=comet_exp,
        ),
        axis_name="batch",
        # We can donate both buffers of train_state and train_batch.
        donate_argnums=(0, 1),
    )
    eval_step_pmapped = jax.pmap(
        functools.partial(
            eval_step,
            flax_model=model.flax_model,
            metrics_fn=model.get_metrics_fn("validation"),
            debug=config.debug_eval,
            comet_exp=comet_exp,
        ),
        axis_name="batch",
        # We can donate the eval_batch's buffer.
        donate_argnums=(1,),
        
    )
    if "fewshot" in config:
        representation_fn_fewshot = functools.partial(
            representation_fn,
            flax_model=model.flax_model,
            representation_layer=config.fewshot.representation_layer,
        )
        fewshotter = fewshot_utils.FewShotEvaluator(
            representation_fn_fewshot, config.fewshot
        )

    if "linear_probe" in config:
        representation_fn_linear_probe = functools.partial(
            representation_fn,
            flax_model=model.flax_model,
            representation_layer=config.linear_probe.representation_layer,
            gather_to_host=False,
        )
        rng, linear_probe_rng = jax.random.split(rng)
        linear_probe = linear_probe_utils.LinearEvaluator(
            representation_fn=representation_fn_linear_probe,
            rng=linear_probe_rng,
            linear_eval_config=config.linear_probe,
        )

    log_eval_steps = config.get("log_eval_steps") or steps_per_epoch
    if not log_eval_steps:
        raise ValueError("'log_eval_steps' should be specified in the config.")
    checkpoint_steps = config.get("checkpoint_steps") or log_eval_steps
    log_summary_steps = config.get("log_summary_steps") or log_eval_steps

    def evaluate(
        train_state: train_utils.TrainState,
        step: int,
        valid_iter: Iterator[Batch],
        num_valid_ex: int,
    ) -> Dict[str, Any]:
        eval_summary = {}
        if not isinstance(valid_iter, dict):  # Only on validation set.
            valid_iter, num_valid_ex = {"valid": valid_iter}, {"valid": num_valid_ex}

        for val_name, val_iter in valid_iter.items():
            num_ex = num_valid_ex[val_name]
            # Ceil rounding such that we include the last incomplete batch.
            eval_batch_size = config.get("eval_batch_size", config.batch_size)
            total_eval_steps = int(np.ceil(num_ex / eval_batch_size))
            steps_per_eval = config.get("steps_per_eval") or total_eval_steps
            eval_metrics = []
            for _ in range(steps_per_eval):
                eval_batch = next(val_iter)
                if dataset.meta_data["target_is_onehot"]:  # Which includes multi-hot.
                    # Ignore the entries with all zero label for evaluation.
                    eval_batch["batch_mask"] *= eval_batch["label"].max(axis=-1)
                e_metrics, _ = eval_step_pmapped(train_state, eval_batch)
                eval_metrics.append(train_utils.unreplicate_and_get(e_metrics))
            eval_summary.update(
                train_utils.log_eval_summary(
                    step=step, eval_metrics=eval_metrics, writer=writer, prefix=val_name
                )
            )
        del eval_metrics
        writer.flush()
        return eval_summary

    train_metrics, extra_training_logs = [], []
    train_summary, eval_summary = None, None

    chrono.inform(start_step, total_steps, config.batch_size, steps_per_epoch)
    logging.info("Starting training loop at step %d.", start_step + 1)
    report_progress = periodic_actions.ReportProgress(
        num_train_steps=total_steps, writer=writer
    )

    def write_note(note):
        if lead_host:
            platform.work_unit().set_notes(note)

    hooks = [report_progress]
    if config.get("xprof", True) and lead_host:
        hooks.append(periodic_actions.Profile(num_profile_steps=5, logdir=workdir))

    if start_step == 0:
        step0_log = {"num_trainable_params": num_trainable_params}
        if gflops:
            step0_log["gflops"] = gflops
        writer.write_scalars(step=1, scalars=step0_log)

    write_note(f"First step compilations...\n{chrono.note}")
    for step in range(start_step + 1, total_steps + 1):
        with jax.profiler.StepTraceAnnotation("train", step_num=step):
            
            import pdb; pdb.set_trace()
            train_batch = next(dataset.train_iter)
            eval_batch = next(dataset.valid_iter)
            print("AAAAAA")

            train_state, t_metrics, t_logs = eval_step_pmapped(
                train_state, eval_batch
            )
            train_state, t_metrics, t_logs = train_step_pmapped(
                train_state, train_batch
            )
            # This will accumulate metrics in TPU memory up to the point that we log
            # them. This is no problem for small metrics but may be a problem for
            # large (e.g. segmentation) metrics. An alternative is to set
            # `log_summary_steps` to a small number, or to use
            # `train_utils.unreplicate_and_get` here instead of right before writing
            # summaries, but that means in each step, we have data transfer between
            # tpu and host, which might slow down the training.
            train_metrics.append(t_metrics)
            # Additional training logs: learning rate:
            t_logs = jax.tree_util.tree_map(jax_utils.unreplicate, t_logs)
            extra_training_logs.append(t_logs)

        # Quick indication that training is happening.
        logging.log_first_n(logging.INFO, "Finished training step %d.", 5, step)
        for h in hooks:
            h(step)

        ############### LOG TRAIN SUMMARY ###############
        if (
            (step % log_summary_steps == 1)
            or (step == total_steps)
            or (lead_host and chrono.warmup)
        ):
            chrono.pause()
            if lead_host:
                chrono.tick(step, writer, write_note)
            train_summary = train_utils.log_train_summary(
                step=step,
                train_metrics=jax.tree_util.tree_map(
                    train_utils.unreplicate_and_get, train_metrics
                ),
                extra_training_logs=jax.tree_util.tree_map(
                    jax.device_get, extra_training_logs
                ),
                writer=writer,
            )
            if comet_exp is not None:
                comet_exp.log_metric("train_loss_", train_summary["loss"], step=step)
                comet_exp.log_metric(
                    "train_accuracy", train_summary["accuracy"], step=step
                )
                #comet_exp.log_metric("prec", train_summary["prec@1"], step=step)
                comet_exp.log_metric("train_topk", train_summary["topk"], step=step)
            # Reset metric accumulation for next evaluation cycle.
            train_metrics, extra_training_logs = [], []

            chrono.resume()
        ################### EVALUATION #######################
        if (step % log_eval_steps == 1) or (step == total_steps):
            chrono.pause(wait_for=(train_state.params))
            with report_progress.timed("eval"):
                # Sync model state across replicas.
                train_state = train_utils.sync_model_state_across_replicas(train_state)
                eval_summary = evaluate(
                    train_state,
                    step,
                    dataset.valid_iter,
                    dataset.meta_data["num_eval_examples"],
                )

            if comet_exp is not None:
                comet_exp.log_metric("eval_loss_", eval_summary["loss"], step=step)
                comet_exp.log_metric(
                    "eval_accuracy", eval_summary["accuracy"], step=step
                )
                comet_exp.log_metric("eval_topk", eval_summary["topk"], step=step)
            chrono.resume()
        ##################### CHECKPOINTING ############################
        if (
            (step % checkpoint_steps == 1 and step > 1) or (step == total_steps)
        ) and config.checkpoint:
            chrono.pause(wait_for=(train_state.params, train_state.opt_state))
            with report_progress.timed("checkpoint"):
                # Sync model state across replicas.
                train_state = train_utils.sync_model_state_across_replicas(train_state)
                if lead_host:
                    # Take the first replica.
                    unrep_train_state = jax_utils.unreplicate(train_state)
                    metadata = unrep_train_state.metadata
                    metadata["chrono"] = chrono.save()
                    unrep_train_state.replace(
                        metadata=metadata
                    )  # pytype: disable=attribute-error
                    train_utils.save_checkpoint(workdir, unrep_train_state)
                    del unrep_train_state
            chrono.resume()  # Un-pause now.

        ##################### FEWSHOT EVALUATION ############################
        if "fewshot" in config:
            # Compute few-shot on-the-fly evaluation.
            if (step % config.fewshot.log_eval_steps == 1) or (step == total_steps):
                chrono.pause(wait_for=(train_state.params))
                with report_progress.timed("fewshot"):
                    results = fewshotter.run_all(train_state, config.fewshot.datasets)
                    fewshotter.log_fewshot_summary(
                        writer=writer, step=step, results=results
                    )
                    del results
                    writer.write_scalars(step, {"zz/epoch": step / steps_per_epoch})
                writer.flush()
                chrono.resume()  # Un-pause now.

        ##################### LINEAR-PROBE EVALUATION ##########################
        if "linear_probe" in config:
            if (
                config.linear_probe.log_eval_steps > 0
                and step % config.linear_probe.log_eval_steps == 1
            ) or (step == total_steps):
                chrono.pause(wait_for=(train_state.params))
                with report_progress.timed("linear_probe"):
                    linear_probe.run_all(
                        train_state,
                        config.linear_probe.datasets,
                        writer=writer,
                        repr_step=step,
                    )
                writer.flush()
                chrono.resume()  # Un-pause now.

    # Wait until computations are done before exiting.
    jax.random.normal(jax.random.PRNGKey(0), ()).block_until_ready()
    # Return the train and eval summary after last step for regression testing.
    return train_state, train_summary, eval_summary



def infer(*,
    rng: jnp.ndarray,
    config: ml_collections.ConfigDict,
    model_cls: Type[base_model.BaseModel],
    dataset: dataset_utils.Dataset,
    workdir: str,
    writer: metric_writers.MetricWriter,
    comet_exp=None,

) -> Tuple[train_utils.TrainState, Dict[str, Any], Dict[str, Any]]:
    
    # import pdb; pdb.set_trace()
    lead_host = jax.process_index() == 0
    # Build the loss_fn, metrics, and flax_model.
    model = model_cls(config, dataset.meta_data)

    # Initialize model.
    rng, init_rng = jax.random.split(rng)
    (params, model_state, num_trainable_params, gflops) = train_utils.initialize_model(
        model_def=model.flax_model,
        input_spec=[
            (
                dataset.meta_data["input_shape"],
                dataset.meta_data.get("input_dtype", jnp.float32),
            )
        ],
        config=config,
        rngs=init_rng,
    )
    # Create optimizer.
    lr_fn = lr_schedules.get_learning_rate_fn(config)
    optimizer_config = optimizers.get_optax_optimizer_config(config)
    # If the config is already an optax-compatible config, better call directly:
    #   optimizers.get_optimizer(config.optimizer_configs, lr_fn)
    tx = optimizers.get_optimizer(optimizer_config, lr_fn, params=params)
    # We jit this, such that the arrays that are created on the same device as the
    # input is, in this case the CPU. Else they'd be on device[0].
    opt_state = jax.jit(tx.init, backend="cpu")(params)

    rng, train_rng = jax.random.split(rng)

    # Create chrono class to track and store training statistics and metadata:
    chrono = train_utils.Chrono()

    train_state = train_utils.TrainState(
        global_step=0,
        opt_state=opt_state,
        tx=tx,
        params=params,
        model_state=model_state,
        rng=train_rng,
        metadata={"chrono": chrono.save()},
    )
    train_state, start_step = train_utils.restore_checkpoint(workdir, train_state)
    print("restoring checkpoint of step ", start_step)
    train_state = jax_utils.replicate(train_state)
    eval_step_pmapped = jax.pmap(
        functools.partial(
            eval_step,
            flax_model=model.flax_model,
            metrics_fn=model.get_metrics_fn("validation"),
            debug=config.debug_eval,
            comet_exp=comet_exp,
        ),
        axis_name="batch",
        # We can donate the eval_batch's buffer.
        donate_argnums=(1,),
    )
    #log_eval_steps = config.get("log_eval_steps") or steps_per_epoch
    #if not log_eval_steps:
    #    raise ValueError("'log_eval_steps' should be specified in the config.")
    #checkpoint_steps = config.get("checkpoint_steps") or log_eval_steps
    #log_summary_steps = config.get("log_summary_steps") or log_eval_steps
    # Ceil rounding such that we include the last incomplete batch.
    eval_batch_size = config.get("eval_batch_size", config.batch_size)
    total_eval_steps = int(
                            np.ceil(dataset.meta_data["num_eval_examples"] / eval_batch_size)
                                )
    steps_per_eval = config.get("steps_per_eval") or total_eval_steps
    eval_metrics = []
    train_state = train_utils.sync_model_state_across_replicas(train_state)
    for _ in range(steps_per_eval):
        eval_batch = next(dataset.valid_iter)
        e_metrics, _ = eval_step_pmapped(train_state, eval_batch)
        eval_metrics.append(train_utils.unreplicate_and_get(e_metrics))
    eval_summary = train_utils.log_eval_summary(
        step=start_step, eval_metrics=eval_metrics, writer=writer
    )
    print("EVAL PERFORMANCE")
    print(eval_summary)
    train_batch_size = config.get("train_batch_size", config.batch_size)
    total_train_steps = int(
                             np.ceil(dataset.meta_data["num_train_examples"] / train_batch_size)
                                                                            )
    steps_per_eval = config.get("steps_per_eval") or total_train_steps
    #train_state = train_utils.sync_model_state_across_replicas(train_state)
    for _ in range(steps_per_eval):
        eval_batch = next(dataset.train_iter)
        e_metrics, _ = eval_step_pmapped(train_state, eval_batch)
        eval_metrics.append(train_utils.unreplicate_and_get(e_metrics))
        eval_summary = train_utils.log_eval_summary(
                step=start_step, eval_metrics=eval_metrics, writer=writer)
    print("TRAIN PERFORMANCE")
    print(eval_summary)<|MERGE_RESOLUTION|>--- conflicted
+++ resolved
@@ -378,10 +378,6 @@
     train_state= train_state,
     pretrain_state= restored_train_state,
     skip_regex= "stem_conv|output_projection")
-<<<<<<< HEAD
-
-=======
->>>>>>> 2a83f1f7
             #restored_train_state = pretrain_utils.restore_pretrained_checkpoint(
           #      init_checkpoint_path, train_state, assert_exist=False
           #  )
