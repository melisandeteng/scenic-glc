# Copyright 2022 The Scenic Authors.
#
# Licensed under the Apache License, Version 2.0 (the "License");
# you may not use this file except in compliance with the License.
# You may obtain a copy of the License at
#
#     http://www.apache.org/licenses/LICENSE-2.0
#
# Unless required by applicable law or agreed to in writing, software
# distributed under the License is distributed on an "AS IS" BASIS,
# WITHOUT WARRANTIES OR CONDITIONS OF ANY KIND, either express or implied.
# See the License for the specific language governing permissions and
# limitations under the License.

"""Training script with transfer learning utilities."""

import functools
from typing import Any, Callable, Dict, Iterator, Tuple, Optional, Type

from absl import logging
from clu import metric_writers
from clu import periodic_actions
from clu import platform
from flax import jax_utils
import flax.linen as nn
import jax
from jax.example_libraries.optimizers import clip_grads
import jax.numpy as jnp
import jax.profiler
import ml_collections
import numpy as np
import optax
from scenic.dataset_lib import dataset_utils
from scenic.model_lib.base_models import base_model
from scenic.train_lib import lr_schedules
from scenic.train_lib import optimizers
from scenic.train_lib import pretrain_utils
from scenic.train_lib import train_utils
from scenic.train_lib.transfer import fewshot_utils
from scenic.train_lib.transfer import linear_probe_utils
import comet_ml
from flax.training import checkpoints


# Aliases for custom types:
Batch = Dict[str, jnp.ndarray]
MetricFn = Callable[[jnp.ndarray, Dict[str, jnp.ndarray]], Dict[str, Tuple[float, int]]]
LossFn = Callable[[jnp.ndarray, Batch, Optional[jnp.ndarray]], float]
LrFn = Callable[[jnp.ndarray], jnp.ndarray]


def train_step(
    train_state: train_utils.TrainState,
    batch: Batch,
    *,
    flax_model: nn.Module,
    loss_fn: LossFn,
    lr_fn: LrFn,
    metrics_fn: MetricFn,
    config: ml_collections.ConfigDict,
    debug: Optional[bool] = False,
    comet_exp=None,
) -> Tuple[train_utils.TrainState, Dict[str, Tuple[float, int]], Dict[str, Any]]:
    """Runs a single step of training.

    Given the state of the training and a batch of data, computes
    the loss and updates the parameters of the model.

    Note that in this code, the buffers of the first (train_state) and second
    (batch) arguments are donated to the computation.

    Args:
      train_state: The state of training including the current global_step,
        model_state, rng, params, and optimizer. The buffer of this argument can
        be donated to the computation.
      batch: A single batch of data. The buffer of this argument can be donated to
        the computation.
      flax_model: A Flax model.
      loss_fn: A loss function that given logits, a batch, and parameters of the
        model calculates the loss.
      lr_fn: The learning rate fn used for the logging the learning rate.
      metrics_fn: A metrics function that given logits and batch of data,
        calculates the metrics as well as the loss.
      config: Configurations of the experiment.
      debug: Whether the debug mode is enabled during training. `debug=True`
        enables model specific logging/storing some values using
        jax.host_callback.

    Returns:
      Updated state of training and computed metrics for logging.
    """
    training_logs = {}
    new_rng, rng = jax.random.split(train_state.rng)

    if config.get("mixup") and config.mixup.alpha:
        mixup_rng, rng = jax.random.split(rng, 2)
        mixup_rng = train_utils.bind_rng_to_host_device(
            mixup_rng, axis_name="batch", bind_to=config.mixup.get("bind_to", "device")
        )
        batch = dataset_utils.mixup(
            batch,
            config.mixup.alpha,
            config.mixup.get("image_format", "NHWC"),
            rng=mixup_rng,
        )

    # Bind the rng to the host/device we are on.
    dropout_rng = train_utils.bind_rng_to_host_device(
        rng, axis_name="batch", bind_to="device"
    )

    def training_loss_fn(params):
        variables = {"params": params, **train_state.model_state}
        logits, new_model_state = flax_model.apply(
            variables,
            batch["inputs"],
            mutable=["batch_stats"],
            train=True,
            rngs={"dropout": dropout_rng},
            debug=debug,
        )
        loss = loss_fn(logits, batch, variables["params"])
        return loss, (new_model_state, logits)

    compute_gradient_fn = jax.value_and_grad(training_loss_fn, has_aux=True)
    (train_cost, (new_model_state, logits)), grad = compute_gradient_fn(
        train_state.params
    )

    del train_cost
    # Re-use same axis_name as in the call to `pmap(...train_step...)` below.
    grad = jax.lax.pmean(grad, axis_name="batch")

    if config.get("max_grad_norm") is not None:
        grad = clip_grads(grad, config.max_grad_norm)

    updates, new_opt_state = train_state.tx.update(
        grad, train_state.opt_state, train_state.params
    )
    new_params = optax.apply_updates(train_state.params, updates)

    training_logs["l2_grads"] = jnp.sqrt(
        sum([jnp.vdot(g, g) for g in jax.tree_leaves(grad)])
    )
    ps = jax.tree_leaves(new_params)
    training_logs["l2_params"] = jnp.sqrt(sum([jnp.vdot(p, p) for p in ps]))
    us = jax.tree_leaves(updates)
    training_logs["l2_updates"] = jnp.sqrt(sum([jnp.vdot(u, u) for u in us]))
    # TODO(dehghani): Can we get this from the optimizer instead?
    training_logs["learning_rate"] = lr_fn(train_state.global_step)

    metrics = metrics_fn(logits, batch)
    new_train_state = train_state.replace(  # pytype: disable=attribute-error
        global_step=train_state.global_step + 1,
        opt_state=new_opt_state,
        params=new_params,
        model_state=new_model_state,
        rng=new_rng,
    )

    return new_train_state, metrics, training_logs


def eval_step(
    train_state: train_utils.TrainState,
    batch: Batch,
    *,
    flax_model: nn.Module,
    metrics_fn: MetricFn,
    debug: Optional[bool] = False,
    comet_exp=None,
) -> Tuple[Dict[str, Tuple[float, int]], jnp.ndarray]:
    """Runs a single step of training.

    Note that in this code, the buffer of the second argument (batch) is donated
    to the computation.

    Assumed API of metrics_fn is:
    ```metrics = metrics_fn(logits, batch)
    where batch is yielded by the batch iterator, and metrics is a dictionary
    mapping metric name to a vector of per example measurements. eval_step will
    aggregate (by summing) all per example measurements and divide by the
    aggregated normalizers. For each given metric we compute:
    1/N sum_{b in batch_iter} metric(b), where  N is the sum of normalizer
    over all batches.

    Args:
      train_state: TrainState, the state of training including the current
        global_step, model_state, rng, params and optimizer state. The buffer of
        this argument can be donated to the computation.
      batch: A single batch of data. a metrics function, that given logits and
        batch of data, calculates the metrics as well as the loss.
      flax_model: A Flax model.
      metrics_fn: A metrics function, that given logits and batch of data,
        calculates the metrics as well as the loss.
      debug: Whether the debug mode is enabled during evaluation. `debug=True`
        enables model specific logging/storing some values using
        jax.host_callback.

    Returns:
      Calculated metrics and logits.
    """
    variables = {"params": train_state.params, **train_state.model_state}
    logits = flax_model.apply(
        variables, batch["inputs"], train=False, mutable=False, debug=debug
    )
    metrics = metrics_fn(logits, batch)
    return metrics, logits


def representation_fn(
    train_state: train_utils.TrainState,
    batch: Batch,
    *,
    flax_model: nn.Module,
    representation_layer: str,
    gather_to_host: bool = True,
) -> Tuple[jnp.ndarray, jnp.ndarray, jnp.ndarray]:
    """Feeds the inputs to the model and returns their representations.

    Args:
      train_state: TrainState, the state of training including the current
        global_step, model_state, rng, and optimizer. The buffer of this argument
        can be donated to the computation.
      batch: A single batch of data from the dataset.
      flax_model: A Flax model.
      representation_layer: The name of the layer to use as the representation.
      gather_to_host: Whether to gather results from all devices to the host,
        rather than leaving them distributed.

    Returns:
      Representation learned by the model for the given inputs and the labels and
      masks. If `gather_to_host` is True, these are collected from all hosts.
    """
    variables = {"params": train_state.params, **train_state.model_state}

    representation_layer_parts = representation_layer.split("/")
    filter_rep = lambda mdl, _: mdl.name == representation_layer_parts[-1]
    _, model_state = flax_model.apply(
        variables,
        batch["inputs"],
        train=False,
        capture_intermediates=filter_rep,
        mutable=["intermediates"],
        debug=False,
    )
    if "intermediates" not in model_state:
        raise ValueError(
            f'Layer with name "{representation_layer}"' " does not exist in your model."
        )

    representation = model_state["intermediates"]
    for rep_layer in representation_layer_parts:
        if rep_layer:
            representation = representation[rep_layer]
    representation = representation["__call__"][0]
    if gather_to_host:
        representation = jax.lax.all_gather(representation, "batch")
        batch = jax.lax.all_gather(batch, "batch")
    return representation, batch["label"], batch["batch_mask"]


def train(
    *,
    rng: jnp.ndarray,
    config: ml_collections.ConfigDict,
    model_cls: Type[base_model.BaseModel],
    dataset: dataset_utils.Dataset,
    workdir: str,
    writer: metric_writers.MetricWriter,
    comet_exp=None,
) -> Tuple[train_utils.TrainState, Dict[str, Any], Dict[str, Any]]:
    """Main training loop lives in this function.

    Given the model class and dataset, it prepares the items needed to run the
    training, including the TrainState.

    Args:
      rng: Jax rng key.
      config: Configurations of the experiment.
      model_cls: Model class; A model has a flax_module, a loss_fn, and a
        metrics_fn associated with it.
      dataset: The dataset that has train_iter, eval_iter, meta_data, and
        optionally, test_iter.
      workdir: Directory for checkpointing.
      writer: CLU metrics writer instance.

    Returns:
      train_sate that has the state of training (including current global_step,
      model_state, rng, and the optimizer), train_summary and eval_summary which
      are dict of metrics (from the last evaluation and train metric logging
      respectively). These outputs are used for regression testing.
    """

    lead_host = jax.process_index() == 0
    # Build the loss_fn, metrics, and flax_model.
    model = model_cls(config, dataset.meta_data)

    # Initialize model.
    rng, init_rng = jax.random.split(rng)
    (params, model_state, num_trainable_params, gflops) = train_utils.initialize_model(
        model_def=model.flax_model,
        input_spec=[
            (
                dataset.meta_data["input_shape"],
                dataset.meta_data.get("input_dtype", jnp.float32),
            )
        ],
        config=config,
        rngs=init_rng,
    )

    # Create optimizer.
    lr_fn = lr_schedules.get_learning_rate_fn(config)
    optimizer_config = optimizers.get_optax_optimizer_config(config)
    # If the config is already an optax-compatible config, better call directly:
    #   optimizers.get_optimizer(config.optimizer_configs, lr_fn)
    tx = optimizers.get_optimizer(optimizer_config, lr_fn, params=params)
    # We jit this, such that the arrays that are created are created on the same
    # device as the input is, in this case the CPU. Else they'd be on device[0].
    opt_state = jax.jit(tx.init, backend="cpu")(params)

    rng, train_rng = jax.random.split(rng)

    # Create chrono class to track and store training statistics and metadata:
    chrono = train_utils.Chrono()

    train_state = train_utils.TrainState(
        global_step=0,
        opt_state=opt_state,
        tx=tx,
        params=params,
        model_state=model_state,
        rng=train_rng,
        metadata={"chrono": chrono.save()},
    )
    start_step = train_state.global_step
    """
    print("restore checkpoint")
    if config.checkpoint:
        train_state, start_step = train_utils.restore_checkpoint(workdir, train_state)
    chrono.load(train_state.metadata["chrono"])
    del train_state.metadata["chrono"]
    """
    #import pdb; pdb.set_trace()
    print("restore pretrained model")
    if (
        start_step == 0  # Which means "no" checkpoint is restored!
        and config.get("init_from") is not None
    ):
        print("Restoring pretrained model")
        restored_model_cfg = config.init_from.get("model_config")

        init_checkpoint_path = config.init_from.get("checkpoint_path")
        """
        if init_checkpoint_path is not None:
            restored_train_state = pretrain_utils.restore_pretrained_checkpoint(
                init_checkpoint_path, train_state, assert_exist=False
            )
            
            print(train_state.params.keys(), restored_train_state.params.keys())
            # Load params from the init_model.
            print('init from train state')
            train_state = model.init_from_train_state(  # pytype: disable=attribute-error
          train_state, restored_train_state, restored_model_cfg)
        """
        restored_train_state = checkpoints.restore_checkpoint(init_checkpoint_path, None,start_step)
        if 'params' in restored_train_state:
            print("AAAAAAAAA")
            print(train_state.params["ResidualBlock_8"]["bn2"]["bias"])
            print("restored_train_state was trained using optax")
            restored_params = flax.core.freeze(restored_train_state['params'])
        else:
<<<<<<< HEAD
            print("restored_train_state was trained using flax.optim")
            print("AAAAAAAAA")
        # Note that this does not convert the naming of pre-Linen checkpoints.
            print(train_state.params["ResidualBlock_8"]["bn2"]["bias"][0])
=======
            print("restored_train_state was trained using flax.optim.")
            #Note that this does
        # not convert the naming of pre-Linen checkpoints.
>>>>>>> 98bebb4a
            restored_params = restored_train_state['optimizer']['target']["params"]
            restored_train_state["params"] = restored_params
        train_state = pretrain_utils.init_from_pretrain_state(
    train_state= train_state,
    pretrain_state= restored_train_state,
<<<<<<< HEAD
    skip_regex= "stem_conv|output_projection")
        print("BBBBBBBB")
        print(train_state.params["ResidualBlock_8"]["bn2"]["bias"][0])
=======
    skip_regex= "output_projection")
>>>>>>> 98bebb4a
            #restored_train_state = pretrain_utils.restore_pretrained_checkpoint(
          #      init_checkpoint_path, train_state, assert_exist=False
          #  )
        #print("===============================================")
        #print(train_state.params.keys(), restored_train_state.params.keys())
            # Load params from the init_modeeplica
            #train_state = model.init_from_train_state(  # pytype: disable=attribute-error
          #train_state, restored_train_state, restored_model_cfg)
<<<<<<< HEAD
       # print("+++++++++++++++++++++++")
        #print(train_state.params["output_projection"].keys())
        #print(train_state.params["output_projection"]["bias"].shape)
=======
        print("+++++++++++++++++++++++")
        print(train_state.params["output_projection"].keys())
        print(train_state.params["output_projection"]["bias"].shape)
>>>>>>> 98bebb4a
        #print(train_state.params["stem_conv"]["kernel"].shape)

    #Replicate the optimzier, state, and rng.
    train_state = jax_utils.replicate(train_state)

    del params  # Do not keep a copy of the initial params.

    # Calculate the total number of training steps.
    total_steps, steps_per_epoch = train_utils.get_num_training_steps(
        config, dataset.meta_data
    )
    #import pdb

    #pdb.set_trace()
    train_step_pmapped = jax.pmap(
        functools.partial(
            train_step,
            flax_model=model.flax_model,
            loss_fn=model.loss_function,
            lr_fn=lr_fn,
            metrics_fn=model.get_metrics_fn("train"),
            config=config,
            debug=config.debug_train,
            comet_exp=comet_exp,
        ),
        axis_name="batch",
        # We can donate both buffers of train_state and train_batch.
        donate_argnums=(0, 1),
    )
    eval_step_pmapped = jax.pmap(
        functools.partial(
            eval_step,
            flax_model=model.flax_model,
            metrics_fn=model.get_metrics_fn("validation"),
            debug=config.debug_eval,
            comet_exp=comet_exp,
        ),
        axis_name="batch",
        # We can donate the eval_batch's buffer.
        donate_argnums=(1,),
        
    )
    if "fewshot" in config:
        representation_fn_fewshot = functools.partial(
            representation_fn,
            flax_model=model.flax_model,
            representation_layer=config.fewshot.representation_layer,
        )
        fewshotter = fewshot_utils.FewShotEvaluator(
            representation_fn_fewshot, config.fewshot
        )

    if "linear_probe" in config:
        representation_fn_linear_probe = functools.partial(
            representation_fn,
            flax_model=model.flax_model,
            representation_layer=config.linear_probe.representation_layer,
            gather_to_host=False,
        )
        rng, linear_probe_rng = jax.random.split(rng)
        linear_probe = linear_probe_utils.LinearEvaluator(
            representation_fn=representation_fn_linear_probe,
            rng=linear_probe_rng,
            linear_eval_config=config.linear_probe,
        )

    log_eval_steps = config.get("log_eval_steps") or steps_per_epoch
    if not log_eval_steps:
        raise ValueError("'log_eval_steps' should be specified in the config.")
    checkpoint_steps = config.get("checkpoint_steps") or log_eval_steps
    log_summary_steps = config.get("log_summary_steps") or log_eval_steps

    def evaluate(
        train_state: train_utils.TrainState,
        step: int,
        valid_iter: Iterator[Batch],
        num_valid_ex: int,
    ) -> Dict[str, Any]:
        eval_summary = {}
        if not isinstance(valid_iter, dict):  # Only on validation set.
            valid_iter, num_valid_ex = {"valid": valid_iter}, {"valid": num_valid_ex}

        for val_name, val_iter in valid_iter.items():
            num_ex = num_valid_ex[val_name]
            # Ceil rounding such that we include the last incomplete batch.
            eval_batch_size = config.get("eval_batch_size", config.batch_size)
            total_eval_steps = int(np.ceil(num_ex / eval_batch_size))
            steps_per_eval = config.get("steps_per_eval") or total_eval_steps
            eval_metrics = []
            for _ in range(steps_per_eval):
                eval_batch = next(val_iter)
                if dataset.meta_data["target_is_onehot"]:  # Which includes multi-hot.
                    # Ignore the entries with all zero label for evaluation.
                    eval_batch["batch_mask"] *= eval_batch["label"].max(axis=-1)
                e_metrics, _ = eval_step_pmapped(train_state, eval_batch)
                eval_metrics.append(train_utils.unreplicate_and_get(e_metrics))
            eval_summary.update(
                train_utils.log_eval_summary(
                    step=step, eval_metrics=eval_metrics, writer=writer, prefix=val_name
                )
            )
        del eval_metrics
        writer.flush()
        return eval_summary

    train_metrics, extra_training_logs = [], []
    train_summary, eval_summary = None, None

    chrono.inform(start_step, total_steps, config.batch_size, steps_per_epoch)
    logging.info("Starting training loop at step %d.", start_step + 1)
    report_progress = periodic_actions.ReportProgress(
        num_train_steps=total_steps, writer=writer
    )

    def write_note(note):
        if lead_host:
            platform.work_unit().set_notes(note)

    hooks = [report_progress]
    if config.get("xprof", True) and lead_host:
        hooks.append(periodic_actions.Profile(num_profile_steps=5, logdir=workdir))

    if start_step == 0:
        step0_log = {"num_trainable_params": num_trainable_params}
        if gflops:
            step0_log["gflops"] = gflops
        writer.write_scalars(step=1, scalars=step0_log)

    write_note(f"First step compilations...\n{chrono.note}")
    for step in range(start_step + 1, total_steps + 1):
        with jax.profiler.StepTraceAnnotation("train", step_num=step):
            train_batch = next(dataset.train_iter)
            train_state, t_metrics, t_logs = train_step_pmapped(
                train_state, train_batch
            )
            # This will accumulate metrics in TPU memory up to the point that we log
            # them. This is no problem for small metrics but may be a problem for
            # large (e.g. segmentation) metrics. An alternative is to set
            # `log_summary_steps` to a small number, or to use
            # `train_utils.unreplicate_and_get` here instead of right before writing
            # summaries, but that means in each step, we have data transfer between
            # tpu and host, which might slow down the training.
            train_metrics.append(t_metrics)
            # Additional training logs: learning rate:
            t_logs = jax.tree_util.tree_map(jax_utils.unreplicate, t_logs)
            extra_training_logs.append(t_logs)

        # Quick indication that training is happening.
        logging.log_first_n(logging.INFO, "Finished training step %d.", 5, step)
        for h in hooks:
            h(step)

        ############### LOG TRAIN SUMMARY ###############
        if (
            (step % log_summary_steps == 1)
            or (step == total_steps)
            or (lead_host and chrono.warmup)
        ):
            chrono.pause()
            if lead_host:
                chrono.tick(step, writer, write_note)
            train_summary = train_utils.log_train_summary(
                step=step,
                train_metrics=jax.tree_util.tree_map(
                    train_utils.unreplicate_and_get, train_metrics
                ),
                extra_training_logs=jax.tree_util.tree_map(
                    jax.device_get, extra_training_logs
                ),
                writer=writer,
            )
            if comet_exp is not None:
                comet_exp.log_metric("train_loss_", train_summary["loss"], step=step)
                comet_exp.log_metric(
                    "train_accuracy", train_summary["accuracy"], step=step
                )
                comet_exp.log_metric("train_topk", train_summary["topk"], step=step)
            # Reset metric accumulation for next evaluation cycle.
            train_metrics, extra_training_logs = [], []

            chrono.resume()
        ################### EVALUATION #######################
        if (step % log_eval_steps == 1 and step != 1) or (step == total_steps):
            chrono.pause(wait_for=(train_state.params))
            with report_progress.timed("eval"):
                # Sync model state across replicas.
                train_state = train_utils.sync_model_state_across_replicas(train_state)
                eval_summary = evaluate(
                    train_state,
                    step,
                    dataset.valid_iter,
                    dataset.meta_data["num_eval_examples"],
                )

            if comet_exp is not None:
                comet_exp.log_metric("eval_loss_", eval_summary["loss"], step=step)
                comet_exp.log_metric(
                    "eval_accuracy", eval_summary["accuracy"], step=step
                )
                comet_exp.log_metric("eval_topk", eval_summary["topk"], step=step)
            chrono.resume()
        ##################### CHECKPOINTING ############################
        if (
            (step % checkpoint_steps == 1 and step > 1) or (step == total_steps)
        ) and config.checkpoint:
            chrono.pause(wait_for=(train_state.params, train_state.opt_state))
            with report_progress.timed("checkpoint"):
                # Sync model state across replicas.
                train_state = train_utils.sync_model_state_across_replicas(train_state)
                if lead_host:
                    # Take the first replica.
                    unrep_train_state = jax_utils.unreplicate(train_state)
                    metadata = unrep_train_state.metadata
                    metadata["chrono"] = chrono.save()
                    unrep_train_state.replace(
                        metadata=metadata
                    )  # pytype: disable=attribute-error
                    train_utils.save_checkpoint(workdir, unrep_train_state)
                    del unrep_train_state
            chrono.resume()  # Un-pause now.

        ##################### FEWSHOT EVALUATION ############################
        if "fewshot" in config:
            # Compute few-shot on-the-fly evaluation.
            if (step % config.fewshot.log_eval_steps == 1) or (step == total_steps):
                chrono.pause(wait_for=(train_state.params))
                with report_progress.timed("fewshot"):
                    results = fewshotter.run_all(train_state, config.fewshot.datasets)
                    fewshotter.log_fewshot_summary(
                        writer=writer, step=step, results=results
                    )
                    del results
                    writer.write_scalars(step, {"zz/epoch": step / steps_per_epoch})
                writer.flush()
                chrono.resume()  # Un-pause now.

        ##################### LINEAR-PROBE EVALUATION ##########################
        if "linear_probe" in config:
            if (
                config.linear_probe.log_eval_steps > 0
                and step % config.linear_probe.log_eval_steps == 1
            ) or (step == total_steps):
                chrono.pause(wait_for=(train_state.params))
                with report_progress.timed("linear_probe"):
                    linear_probe.run_all(
                        train_state,
                        config.linear_probe.datasets,
                        writer=writer,
                        repr_step=step,
                    )
                writer.flush()
                chrono.resume()  # Un-pause now.

    # Wait until computations are done before exiting.
    jax.random.normal(jax.random.PRNGKey(0), ()).block_until_ready()
    # Return the train and eval summary after last step for regression testing.
    return train_state, train_summary, eval_summary<|MERGE_RESOLUTION|>--- conflicted
+++ resolved
@@ -371,28 +371,15 @@
             print("restored_train_state was trained using optax")
             restored_params = flax.core.freeze(restored_train_state['params'])
         else:
-<<<<<<< HEAD
-            print("restored_train_state was trained using flax.optim")
-            print("AAAAAAAAA")
-        # Note that this does not convert the naming of pre-Linen checkpoints.
-            print(train_state.params["ResidualBlock_8"]["bn2"]["bias"][0])
-=======
             print("restored_train_state was trained using flax.optim.")
             #Note that this does
         # not convert the naming of pre-Linen checkpoints.
->>>>>>> 98bebb4a
             restored_params = restored_train_state['optimizer']['target']["params"]
             restored_train_state["params"] = restored_params
         train_state = pretrain_utils.init_from_pretrain_state(
     train_state= train_state,
     pretrain_state= restored_train_state,
-<<<<<<< HEAD
-    skip_regex= "stem_conv|output_projection")
-        print("BBBBBBBB")
-        print(train_state.params["ResidualBlock_8"]["bn2"]["bias"][0])
-=======
     skip_regex= "output_projection")
->>>>>>> 98bebb4a
             #restored_train_state = pretrain_utils.restore_pretrained_checkpoint(
           #      init_checkpoint_path, train_state, assert_exist=False
           #  )
@@ -401,15 +388,7 @@
             # Load params from the init_modeeplica
             #train_state = model.init_from_train_state(  # pytype: disable=attribute-error
           #train_state, restored_train_state, restored_model_cfg)
-<<<<<<< HEAD
-       # print("+++++++++++++++++++++++")
-        #print(train_state.params["output_projection"].keys())
         #print(train_state.params["output_projection"]["bias"].shape)
-=======
-        print("+++++++++++++++++++++++")
-        print(train_state.params["output_projection"].keys())
-        print(train_state.params["output_projection"]["bias"].shape)
->>>>>>> 98bebb4a
         #print(train_state.params["stem_conv"]["kernel"].shape)
 
     #Replicate the optimzier, state, and rng.
