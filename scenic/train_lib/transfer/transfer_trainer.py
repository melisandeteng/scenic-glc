--- conflicted
+++ resolved
@@ -352,7 +352,7 @@
         restored_model_cfg = config.init_from.get("model_config")
 
         init_checkpoint_path = config.init_from.get("checkpoint_path")
-<<<<<<< HEAD
+        """
         if init_checkpoint_path is not None:
             restored_train_state = pretrain_utils.restore_pretrained_checkpoint(
                 init_checkpoint_path, train_state, assert_exist=False
@@ -360,16 +360,17 @@
             
             print(train_state.params.keys(), restored_train_state.params.keys())
             # Load params from the init_model.
+            print('init from train state')
             train_state = model.init_from_train_state(  # pytype: disable=attribute-error
           train_state, restored_train_state, restored_model_cfg)
-=======
-
+        """
         restored_train_state = checkpoints.restore_checkpoint(init_checkpoint_path, None,start_step)
         if 'params' in restored_train_state:
             print("restored_train_state was trained using optax")
             restored_params = flax.core.freeze(restored_train_state['params'])
         else:
-        # restored_train_state was trained using flax.optim. Note that this does
+            print("restored_train_state was trained using flax.optim.")
+            #Note that this does
         # not convert the naming of pre-Linen checkpoints.
             restored_params = restored_train_state['optimizer']['target']["params"]
             restored_train_state["params"] = restored_params
@@ -390,8 +391,7 @@
         print(train_state.params["output_projection"]["bias"].shape)
         print(train_state.params["stem_conv"]["kernel"].shape)
 
->>>>>>> 816b1d15
-    # Replicate the optimzier, state, and rng.
+    #Replicate the optimzier, state, and rng.
     train_state = jax_utils.replicate(train_state)
 
     del params  # Do not keep a copy of the initial params.
